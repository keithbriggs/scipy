#include <cmath>

#include "special/airy.h"
#include "special/amos.h"
#include "special/bessel.h"
#include "special/binom.h"
#include "special/digamma.h"
#include "special/fresnel.h"
#include "special/gamma.h"
#include "special/hyp2f1.h"
#include "special/kelvin.h"
#include "special/lambertw.h"
#include "special/legendre.h"
#include "special/log_exp.h"
#include "special/mathieu.h"
#include "special/par_cyl.h"
#include "special/specfun.h"
#include "special/sph_harm.h"
#include "special/sphd_wave.h"
#include "special/struve.h"
#include "special/trig.h"
#include "special/wright_bessel.h"
#include "special/zeta.h"
#include "ufunc.h"

// This is the extension module for the NumPy ufuncs in SciPy's special module. To create such a ufunc, call
// "SpecFun_NewUFunc" with a braced list of kernel functions that will become the ufunc overloads. There are
// many examples in the code below. The documentation of each ufunc is kept in a companion file called
// _special_ufuncs_docs.cpp.
//
// If you are adding a ufunc, you will also need to add the appropriate entry to scipy/special/functions.json.
// This allows the build process to generate a corresponding entry for scipy.special.cython_special.

using namespace std;

// The following are based off NumPy's dtype type codes and functions like PyUFunc_dd_d
// And also the following modifiers
// p for pointer
// r for reference
// c for const
// v for volative

using func_f_f_t = float (*)(float);
using func_d_d_t = double (*)(double);
using func_F_F_t = complex<float> (*)(complex<float>);
using func_D_D_t = complex<double> (*)(complex<double>);

using func_ff_f_t = float (*)(float, float);
using func_dd_d_t = double (*)(double, double);
using func_FF_F_t = complex<float> (*)(complex<float>, complex<float>);
using func_DD_D_t = complex<double> (*)(complex<double>, complex<double>);

using func_fF_F_t = complex<float> (*)(float, complex<float>);
using func_dD_D_t = complex<double> (*)(double, complex<double>);

using func_fff_f_t = float (*)(float, float, float);
using func_ddd_d_t = double (*)(double, double, double);

using func_f_FpFp_t = void (*)(float, complex<float> *, complex<float> *);
using func_d_DpDp_t = void (*)(double, complex<double> *, complex<double> *);

using func_f_fpfp_t = void (*)(float, float *, float *);
using func_d_dpdp_t = void (*)(double, double *, double *);

using func_ff_fpfp_t = void (*)(float, float, float *, float *);
using func_dd_dpdp_t = void (*)(double, double, double *, double *);

using func_fff_fpfp_t = void (*)(float, float, float, float *, float *);
using func_ddd_dpdp_t = void (*)(double, double, double, double *, double *);

using func_f_fpfpfpfp_t = void (*)(float, float *, float *, float *, float *);
using func_d_dpdpdpdp_t = void (*)(double, double *, double *, double *, double *);

using func_f_FpFpFpFp_t = void (*)(float, complex<float> *, complex<float> *, complex<float> *, complex<float> *);
using func_d_DpDpDpDp_t = void (*)(double, complex<double> *, complex<double> *, complex<double> *, complex<double> *);

using func_F_FpFpFpFp_t =
    void (*)(complex<float>, complex<float> *, complex<float> *, complex<float> *, complex<float> *);
using func_D_DpDpDpDp_t =
    void (*)(complex<double>, complex<double> *, complex<double> *, complex<double> *, complex<double> *);

using func_ffff_fpfp_t = void (*)(float, float, float, float, float *, float *);
using func_dddd_dpdp_t = void (*)(double, double, double, double, double *, double *);

using func_fffff_fpfp_t = void (*)(float, float, float, float, float, float *, float *);
using func_ddddd_dpdp_t = void (*)(double, double, double, double, double, double *, double *);

using func_llff_F_t = complex<float> (*)(long, long, float, float);
using func_lldd_D_t = complex<double> (*)(long, long, double, double);

using func_ffff_f_t = float (*)(float, float, float, float);
using func_dddd_d_t = double (*)(double, double, double, double);

using func_fffF_F_t = complex<float> (*)(float, float, float, complex<float>);
using func_dddD_D_t = complex<double> (*)(double, double, double, complex<double>);

using func_ffff_F_t = complex<float> (*)(float, float, float, float);
using func_dddd_D_t = complex<double> (*)(double, double, double, double);

using func_Flf_F_t = complex<float> (*)(complex<float>, long, float);
using func_Dld_D_t = complex<double> (*)(complex<double>, long, double);

#if (NPY_SIZEOF_LONGDOUBLE == NPY_SIZEOF_DOUBLE)
using func_g_g_t = double (*)(double);
using func_gg_g_t = double (*)(double);
#else
using func_g_g_t = long double (*)(long double);
using func_gg_g_t = long double (*)(long double);
#endif

extern const char *_cospi_doc;
extern const char *_sinpi_doc;
extern const char *airy_doc;
extern const char *airye_doc;
extern const char *bei_doc;
extern const char *beip_doc;
extern const char *ber_doc;
extern const char *berp_doc;
extern const char *binom_doc;
extern const char *exp1_doc;
extern const char *expi_doc;
extern const char *expit_doc;
extern const char *exprel_doc;
extern const char *gamma_doc;
extern const char *gammaln_doc;
extern const char *it2i0k0_doc;
extern const char *it2j0y0_doc;
extern const char *it2struve0_doc;
extern const char *itairy_doc;
extern const char *iti0k0_doc;
extern const char *itj0y0_doc;
extern const char *itmodstruve0_doc;
extern const char *itstruve0_doc;
extern const char *hankel1_doc;
extern const char *hankel1e_doc;
extern const char *hankel2_doc;
extern const char *hankel2e_doc;
extern const char *hyp2f1_doc;
extern const char *iv_doc;
extern const char *ive_doc;
extern const char *jv_doc;
extern const char *jve_doc;
extern const char *kei_doc;
extern const char *keip_doc;
extern const char *kelvin_doc;
extern const char *ker_doc;
extern const char *kerp_doc;
extern const char *kv_doc;
extern const char *kve_doc;
extern const char *lambertw_doc;
extern const char *logit_doc;
extern const char *loggamma_doc;
extern const char *log_expit_doc;
extern const char *mathieu_a_doc;
extern const char *mathieu_b_doc;
extern const char *mathieu_cem_doc;
extern const char *mathieu_modcem1_doc;
extern const char *mathieu_modcem2_doc;
extern const char *mathieu_modsem1_doc;
extern const char *mathieu_modsem2_doc;
extern const char *mathieu_sem_doc;
extern const char *modfresnelm_doc;
extern const char *modfresnelp_doc;
extern const char *obl_ang1_doc;
extern const char *obl_ang1_cv_doc;
extern const char *obl_cv_doc;
extern const char *obl_rad1_doc;
extern const char *obl_rad1_cv_doc;
extern const char *obl_rad2_doc;
extern const char *obl_rad2_cv_doc;
extern const char *_zeta_doc;
extern const char *pbdv_doc;
extern const char *pbvv_doc;
extern const char *pbwa_doc;
extern const char *pro_ang1_doc;
extern const char *pro_ang1_cv_doc;
extern const char *pro_cv_doc;
extern const char *pro_rad1_doc;
extern const char *pro_rad1_cv_doc;
extern const char *pro_rad2_doc;
extern const char *pro_rad2_cv_doc;
extern const char *psi_doc;
extern const char *rgamma_doc;
extern const char *sph_harm_doc;
extern const char *wright_bessel_doc;
extern const char *yv_doc;
extern const char *yve_doc;

namespace {

template <typename T>
complex<T> sph_harm(long m, long n, T theta, T phi) {
    return special::sph_harm(m, n, theta, phi);
}

template <typename T>
complex<T> sph_harm(T m, T n, T theta, T phi) {
    if (static_cast<long>(m) != m || static_cast<long>(n) != n) {
        PyGILState_STATE gstate = PyGILState_Ensure();
        PyErr_WarnEx(PyExc_RuntimeWarning, "floating point number truncated to an integer", 1);
        PyGILState_Release(gstate);
    }

    return sph_harm(static_cast<long>(m), static_cast<long>(n), theta, phi);
}

} // namespace

// This is needed by sf_error, it is defined in the Cython "_ufuncs_extra_code_common.pxi" for "_generate_pyx.py".
// It exists to "call PyUFunc_getfperr in a context where PyUFunc_API array is initialized", but here we are
// already in such a context.
extern "C" int wrap_PyUFunc_getfperr() { return PyUFunc_getfperr(); }

static PyModuleDef _special_ufuncs_def = {
    PyModuleDef_HEAD_INIT,
    .m_name = "_special_ufuncs",
    .m_size = -1,
};

PyMODINIT_FUNC PyInit__special_ufuncs() {
    if (!SpecFun_Initialize()) {
        return nullptr;
    }

    PyObject *_special_ufuncs = PyModule_Create(&_special_ufuncs_def);
    if (_special_ufuncs == nullptr) {
        return nullptr;
    }

    PyObject *_cospi = SpecFun_NewUFunc(
        {static_cast<func_f_f_t>(special::cospi), static_cast<func_d_d_t>(special::cospi),
         static_cast<func_F_F_t>(special::cospi), static_cast<func_D_D_t>(special::cospi)},
        "_cospi", _cospi_doc
    );
    PyModule_AddObjectRef(_special_ufuncs, "_cospi", _cospi);

    PyObject *_lambertw = SpecFun_NewUFunc(
        {static_cast<func_Dld_D_t>(special::lambertw), static_cast<func_Flf_F_t>(special::lambertw)}, "_lambertw",
        lambertw_doc
    );
    PyModule_AddObjectRef(_special_ufuncs, "_lambertw", _lambertw);

    PyObject *_sinpi = SpecFun_NewUFunc(
        {static_cast<func_f_f_t>(special::sinpi), static_cast<func_d_d_t>(special::sinpi),
         static_cast<func_F_F_t>(special::sinpi), static_cast<func_D_D_t>(special::sinpi)},
        "_sinpi", _sinpi_doc
    );
    PyModule_AddObjectRef(_special_ufuncs, "_sinpi", _sinpi);

    PyObject *_zeta = SpecFun_NewUFunc(
        {static_cast<func_ff_f_t>(special::zeta), static_cast<func_dd_d_t>(special::zeta)}, "_zeta", _zeta_doc
    );
    PyModule_AddObjectRef(_special_ufuncs, "_zeta", _zeta);

    PyObject *airy = SpecFun_NewUFunc(
        {static_cast<func_f_fpfpfpfp_t>(special::airy_wrap), static_cast<func_d_dpdpdpdp_t>(special::airy_wrap),
         static_cast<func_F_FpFpFpFp_t>(special::cairy_wrap), static_cast<func_D_DpDpDpDp_t>(special::cairy_wrap)},
        4, "airy", airy_doc
    );
    PyModule_AddObjectRef(_special_ufuncs, "airy", airy);

    PyObject *airye = SpecFun_NewUFunc(
        {static_cast<func_f_fpfpfpfp_t>(special::cairy_wrap_e_real),
         static_cast<func_d_dpdpdpdp_t>(special::cairy_wrap_e_real),
         static_cast<func_F_FpFpFpFp_t>(special::cairy_wrap_e), static_cast<func_D_DpDpDpDp_t>(special::cairy_wrap_e)},
        4, "airye", airye_doc
    );
    PyModule_AddObjectRef(_special_ufuncs, "airye", airye);

    PyObject *bei = SpecFun_NewUFunc(
        {static_cast<func_f_f_t>(special::bei), static_cast<func_d_d_t>(special::bei)}, "bei", bei_doc
    );
    PyModule_AddObjectRef(_special_ufuncs, "bei", bei);

    PyObject *beip = SpecFun_NewUFunc(
        {static_cast<func_f_f_t>(special::beip), static_cast<func_d_d_t>(special::beip)}, "beip", beip_doc
    );
    PyModule_AddObjectRef(_special_ufuncs, "beip", beip);

    PyObject *ber = SpecFun_NewUFunc(
        {static_cast<func_f_f_t>(special::ber), static_cast<func_d_d_t>(special::ber)}, "ber", ber_doc
    );
    PyModule_AddObjectRef(_special_ufuncs, "ber", ber);

    PyObject *berp = SpecFun_NewUFunc(
        {static_cast<func_f_f_t>(special::berp), static_cast<func_d_d_t>(special::berp)}, "berp", berp_doc
    );
    PyModule_AddObjectRef(_special_ufuncs, "berp", berp);

    PyObject *binom = SpecFun_NewUFunc(
        {static_cast<func_ff_f_t>(special::binom), static_cast<func_dd_d_t>(special::binom)}, "binom", binom_doc
    );
    PyModule_AddObjectRef(_special_ufuncs, "binom", binom);

    PyObject *exp1 = SpecFun_NewUFunc(
        {static_cast<func_f_f_t>(special::exp1), static_cast<func_d_d_t>(special::exp1),
         static_cast<func_F_F_t>(special::exp1), static_cast<func_D_D_t>(special::exp1)},
        "exp1", exp1_doc
    );
    PyModule_AddObjectRef(_special_ufuncs, "exp1", exp1);

    PyObject *expi = SpecFun_NewUFunc(
        {static_cast<func_f_f_t>(special::expi), static_cast<func_d_d_t>(special::expi),
         static_cast<func_F_F_t>(special::expi), static_cast<func_D_D_t>(special::expi)},
        "expi", expi_doc
    );
    PyModule_AddObjectRef(_special_ufuncs, "expi", expi);

    PyObject *expit = SpecFun_NewUFunc(
        {static_cast<func_d_d_t>(special::expit), static_cast<func_f_f_t>(special::expit),
         static_cast<func_g_g_t>(special::expit)},
        "expit", expit_doc
    );
    PyModule_AddObjectRef(_special_ufuncs, "expit", expit);

    PyObject *exprel = SpecFun_NewUFunc(
        {static_cast<func_d_d_t>(special::exprel), static_cast<func_f_f_t>(special::exprel)}, "exprel", exprel_doc
    );
    PyModule_AddObjectRef(_special_ufuncs, "exprel", exprel);

    PyObject *gamma = SpecFun_NewUFunc(
        {static_cast<func_d_d_t>(special::gamma), static_cast<func_D_D_t>(special::gamma),
         static_cast<func_f_f_t>(special::gamma), static_cast<func_F_F_t>(special::gamma)},
        "gamma", gamma_doc
    );
    PyModule_AddObjectRef(_special_ufuncs, "gamma", gamma);

    PyObject *gammaln = SpecFun_NewUFunc(
        {static_cast<func_f_f_t>(special::gammaln), static_cast<func_d_d_t>(special::gammaln)}, "gammaln", gammaln_doc
    );
    PyModule_AddObjectRef(_special_ufuncs, "gammaln", gammaln);

    PyObject *hyp2f1 = SpecFun_NewUFunc(
        {static_cast<func_dddd_d_t>(special::hyp2f1), static_cast<func_dddD_D_t>(special::hyp2f1),
         static_cast<func_ffff_f_t>(special::hyp2f1), static_cast<func_fffF_F_t>(special::hyp2f1)},
        "hyp2f1", hyp2f1_doc
    );
    PyModule_AddObjectRef(_special_ufuncs, "hyp2f1", hyp2f1);

    PyObject *hankel1 = SpecFun_NewUFunc(
        {static_cast<func_fF_F_t>(special::cbesh_wrap1), static_cast<func_dD_D_t>(special::cbesh_wrap1)}, "hankel1",
        hankel1_doc
    );
    PyModule_AddObjectRef(_special_ufuncs, "hankel1", hankel1);

    PyObject *hankel1e = SpecFun_NewUFunc(
        {static_cast<func_fF_F_t>(special::cbesh_wrap1_e), static_cast<func_dD_D_t>(special::cbesh_wrap1_e)},
        "hankel1e", hankel1e_doc
    );
    PyModule_AddObjectRef(_special_ufuncs, "hankel1e", hankel1e);

    PyObject *hankel2 = SpecFun_NewUFunc(
        {static_cast<func_fF_F_t>(special::cbesh_wrap2), static_cast<func_dD_D_t>(special::cbesh_wrap2)}, "hankel2",
        hankel2_doc
    );
    PyModule_AddObjectRef(_special_ufuncs, "hankel2", hankel2);

    PyObject *hankel2e = SpecFun_NewUFunc(
        {static_cast<func_fF_F_t>(special::cbesh_wrap2_e), static_cast<func_dD_D_t>(special::cbesh_wrap2_e)},
        "hankel2e", hankel2e_doc
    );
    PyModule_AddObjectRef(_special_ufuncs, "hankel2e", hankel2e);

    PyObject *it2i0k0 = SpecFun_NewUFunc(
        {static_cast<func_f_fpfp_t>(special::it2i0k0), static_cast<func_d_dpdp_t>(special::it2i0k0)}, 2, "it2i0k0",
        it2i0k0_doc
    );
    PyModule_AddObjectRef(_special_ufuncs, "it2i0k0", it2i0k0);

    PyObject *it2j0y0 = SpecFun_NewUFunc(
        {static_cast<func_f_fpfp_t>(special::it2j0y0), static_cast<func_d_dpdp_t>(special::it2j0y0)}, 2, "it2j0y0",
        it2j0y0_doc
    );
    PyModule_AddObjectRef(_special_ufuncs, "it2j0y0", it2j0y0);

    PyObject *it2struve0 = SpecFun_NewUFunc(
        {static_cast<func_f_f_t>(special::it2struve0), static_cast<func_d_d_t>(special::it2struve0)}, "it2struve0",
        it2struve0_doc
    );
    PyModule_AddObjectRef(_special_ufuncs, "it2struve0", it2struve0);

    PyObject *itairy = SpecFun_NewUFunc(
        {static_cast<func_f_fpfpfpfp_t>(special::itairy), static_cast<func_d_dpdpdpdp_t>(special::itairy)}, 4, "itairy",
        itairy_doc
    );
    PyModule_AddObjectRef(_special_ufuncs, "itairy", itairy);

    PyObject *iti0k0 = SpecFun_NewUFunc(
        {static_cast<func_f_fpfp_t>(special::it1i0k0), static_cast<func_d_dpdp_t>(special::it1i0k0)}, 2, "iti0k0",
        iti0k0_doc
    );
    PyModule_AddObjectRef(_special_ufuncs, "iti0k0", iti0k0);

    PyObject *itj0y0 = SpecFun_NewUFunc(
        {static_cast<func_f_fpfp_t>(special::it1j0y0), static_cast<func_d_dpdp_t>(special::it1j0y0)}, 2, "itj0y0",
        itj0y0_doc
    );
    PyModule_AddObjectRef(_special_ufuncs, "itj0y0", itj0y0);

    PyObject *itmodstruve0 = SpecFun_NewUFunc(
        {static_cast<func_f_f_t>(special::itmodstruve0), static_cast<func_d_d_t>(special::itmodstruve0)},
        "itmodstruve0", itmodstruve0_doc
    );
    PyModule_AddObjectRef(_special_ufuncs, "itmodstruve0", itmodstruve0);

    PyObject *itstruve0 = SpecFun_NewUFunc(
        {static_cast<func_f_f_t>(special::itstruve0), static_cast<func_d_d_t>(special::itstruve0)}, "itstruve0",
        itstruve0_doc
    );
    PyModule_AddObjectRef(_special_ufuncs, "itstruve0", itstruve0);

<<<<<<< HEAD
    PyObject *iv =
        SpecFun_NewUFunc({static_cast<func_ff_f_t>(special::cbesi_wrap_real), static_cast<func_dd_d_t>(special::cephes::iv),
                          static_cast<func_fF_F_t>(special::cbesi_wrap), static_cast<func_dD_D_t>(special::cbesi_wrap)},
                         "iv", iv_doc);
=======
    PyObject *iv = SpecFun_NewUFunc(
        {static_cast<func_ff_f_t>(special::cbesi_wrap_real), static_cast<func_dd_d_t>(cephes_iv),
         static_cast<func_fF_F_t>(special::cbesi_wrap), static_cast<func_dD_D_t>(special::cbesi_wrap)},
        "iv", iv_doc
    );
>>>>>>> 23eb8382
    PyModule_AddObjectRef(_special_ufuncs, "iv", iv);

    PyObject *ive = SpecFun_NewUFunc(
        {static_cast<func_ff_f_t>(special::cbesi_wrap_e_real), static_cast<func_dd_d_t>(special::cbesi_wrap_e_real),
         static_cast<func_fF_F_t>(special::cbesi_wrap_e), static_cast<func_dD_D_t>(special::cbesi_wrap_e)},
        "ive", ive_doc
    );
    PyModule_AddObjectRef(_special_ufuncs, "ive", ive);

    PyObject *jv = SpecFun_NewUFunc(
        {static_cast<func_ff_f_t>(special::cbesj_wrap_real), static_cast<func_dd_d_t>(special::cbesj_wrap_real),
         static_cast<func_fF_F_t>(special::cbesj_wrap), static_cast<func_dD_D_t>(special::cbesj_wrap)},
        "jv", jv_doc
    );
    PyModule_AddObjectRef(_special_ufuncs, "jv", jv);

    PyObject *jve = SpecFun_NewUFunc(
        {static_cast<func_ff_f_t>(special::cbesj_wrap_e_real), static_cast<func_dd_d_t>(special::cbesj_wrap_e_real),
         static_cast<func_fF_F_t>(special::cbesj_wrap_e), static_cast<func_dD_D_t>(special::cbesj_wrap_e)},
        "jve", jve_doc
    );
    PyModule_AddObjectRef(_special_ufuncs, "jve", jve);

    PyObject *kei = SpecFun_NewUFunc(
        {static_cast<func_f_f_t>(special::kei), static_cast<func_d_d_t>(special::kei)}, "kei", kei_doc
    );
    PyModule_AddObjectRef(_special_ufuncs, "kei", kei);

    PyObject *keip = SpecFun_NewUFunc(
        {static_cast<func_f_f_t>(special::keip), static_cast<func_d_d_t>(special::keip)}, "keip", keip_doc
    );
    PyModule_AddObjectRef(_special_ufuncs, "keip", keip);

    PyObject *kelvin = SpecFun_NewUFunc(
        {static_cast<func_f_FpFpFpFp_t>(special::kelvin), static_cast<func_d_DpDpDpDp_t>(special::kelvin)}, 4, "kelvin",
        kelvin_doc
    );
    PyModule_AddObjectRef(_special_ufuncs, "kelvin", kelvin);

    PyObject *ker = SpecFun_NewUFunc(
        {static_cast<func_f_f_t>(special::ker), static_cast<func_d_d_t>(special::ker)}, "ker", ker_doc
    );
    PyModule_AddObjectRef(_special_ufuncs, "ker", ker);

    PyObject *kerp = SpecFun_NewUFunc(
        {static_cast<func_f_f_t>(special::kerp), static_cast<func_d_d_t>(special::kerp)}, "kerp", kerp_doc
    );
    PyModule_AddObjectRef(_special_ufuncs, "kerp", kerp);

    PyObject *kv = SpecFun_NewUFunc(
        {static_cast<func_ff_f_t>(special::cbesk_wrap_real), static_cast<func_dd_d_t>(special::cbesk_wrap_real),
         static_cast<func_fF_F_t>(special::cbesk_wrap), static_cast<func_dD_D_t>(special::cbesk_wrap)},
        "kv", kv_doc
    );
    PyModule_AddObjectRef(_special_ufuncs, "kv", kv);

    PyObject *kve = SpecFun_NewUFunc(
        {static_cast<func_ff_f_t>(special::cbesk_wrap_e_real), static_cast<func_dd_d_t>(special::cbesk_wrap_e_real),
         static_cast<func_fF_F_t>(special::cbesk_wrap_e), static_cast<func_dD_D_t>(special::cbesk_wrap_e)},
        "kve", kve_doc
    );
    PyModule_AddObjectRef(_special_ufuncs, "kve", kve);

    PyObject *log_expit = SpecFun_NewUFunc(
        {static_cast<func_d_d_t>(special::log_expit), static_cast<func_f_f_t>(special::log_expit),
         static_cast<func_g_g_t>(special::log_expit)},
        "log_expit", log_expit_doc
    );
    PyModule_AddObjectRef(_special_ufuncs, "log_expit", log_expit);

    PyObject *logit = SpecFun_NewUFunc(
        {static_cast<func_d_d_t>(special::logit), static_cast<func_f_f_t>(special::logit),
         static_cast<func_g_g_t>(special::logit)},
        "logit", logit_doc
    );
    PyModule_AddObjectRef(_special_ufuncs, "logit", logit);

    PyObject *loggamma = SpecFun_NewUFunc(
        {static_cast<func_d_d_t>(special::loggamma), static_cast<func_D_D_t>(special::loggamma),
         static_cast<func_f_f_t>(special::loggamma), static_cast<func_F_F_t>(special::loggamma)},
        "loggamma", loggamma_doc
    );
    PyModule_AddObjectRef(_special_ufuncs, "loggamma", loggamma);

    PyObject *mathieu_a = SpecFun_NewUFunc(
        {static_cast<func_ff_f_t>(special::cem_cva), static_cast<func_dd_d_t>(special::cem_cva)}, "mathieu_a",
        mathieu_a_doc
    );
    PyModule_AddObjectRef(_special_ufuncs, "mathieu_a", mathieu_a);

    PyObject *mathieu_b = SpecFun_NewUFunc(
        {static_cast<func_ff_f_t>(special::sem_cva), static_cast<func_dd_d_t>(special::sem_cva)}, "mathieu_b",
        mathieu_b_doc
    );
    PyModule_AddObjectRef(_special_ufuncs, "mathieu_b", mathieu_b);

    PyObject *mathieu_cem = SpecFun_NewUFunc(
        {static_cast<func_fff_fpfp_t>(special::cem), static_cast<func_ddd_dpdp_t>(special::cem)}, 2, "mathieu_cem",
        mathieu_cem_doc
    );
    PyModule_AddObjectRef(_special_ufuncs, "mathieu_cem", mathieu_cem);

    PyObject *mathieu_modcem1 = SpecFun_NewUFunc(
        {static_cast<func_fff_fpfp_t>(special::mcm1), static_cast<func_ddd_dpdp_t>(special::mcm1)}, 2,
        "mathieu_modcem1", mathieu_modcem1_doc
    );
    PyModule_AddObjectRef(_special_ufuncs, "mathieu_modcem1", mathieu_modcem1);

    PyObject *mathieu_modcem2 = SpecFun_NewUFunc(
        {static_cast<func_fff_fpfp_t>(special::mcm2), static_cast<func_ddd_dpdp_t>(special::mcm2)}, 2,
        "mathieu_modcem2", mathieu_modcem2_doc
    );
    PyModule_AddObjectRef(_special_ufuncs, "mathieu_modcem2", mathieu_modcem2);

    PyObject *mathieu_modsem1 = SpecFun_NewUFunc(
        {static_cast<func_fff_fpfp_t>(special::msm1), static_cast<func_ddd_dpdp_t>(special::msm1)}, 2,
        "mathieu_modsem1", mathieu_modsem1_doc
    );
    PyModule_AddObjectRef(_special_ufuncs, "mathieu_modsem1", mathieu_modsem1);

    PyObject *mathieu_modsem2 = SpecFun_NewUFunc(
        {static_cast<func_fff_fpfp_t>(special::msm2), static_cast<func_ddd_dpdp_t>(special::msm2)}, 2,
        "mathieu_modsem2", mathieu_modsem2_doc
    );
    PyModule_AddObjectRef(_special_ufuncs, "mathieu_modsem2", mathieu_modsem2);

    PyObject *mathieu_sem = SpecFun_NewUFunc(
        {static_cast<func_fff_fpfp_t>(special::sem), static_cast<func_ddd_dpdp_t>(special::sem)}, 2, "mathieu_sem",
        mathieu_sem_doc
    );
    PyModule_AddObjectRef(_special_ufuncs, "mathieu_sem", mathieu_sem);

    PyObject *modfresnelm = SpecFun_NewUFunc(
        {static_cast<func_f_FpFp_t>(special::modified_fresnel_minus),
         static_cast<func_d_DpDp_t>(special::modified_fresnel_minus)},
        2, "modfresnelm", modfresnelm_doc
    );
    PyModule_AddObjectRef(_special_ufuncs, "modfresnelm", modfresnelm);

    PyObject *modfresnelp = SpecFun_NewUFunc(
        {static_cast<func_f_FpFp_t>(special::modified_fresnel_plus),
         static_cast<func_d_DpDp_t>(special::modified_fresnel_plus)},
        2, "modfresnelp", modfresnelp_doc
    );
    PyModule_AddObjectRef(_special_ufuncs, "modfresnelp", modfresnelp);

    PyObject *obl_ang1 = SpecFun_NewUFunc(
        {static_cast<func_ffff_fpfp_t>(special::oblate_aswfa_nocv),
         static_cast<func_dddd_dpdp_t>(special::oblate_aswfa_nocv)},
        2, "obl_ang1", obl_ang1_doc
    );
    PyModule_AddObjectRef(_special_ufuncs, "obl_ang1", obl_ang1);

    PyObject *obl_ang1_cv = SpecFun_NewUFunc(
        {static_cast<func_fffff_fpfp_t>(special::oblate_aswfa), static_cast<func_ddddd_dpdp_t>(special::oblate_aswfa)},
        2, "obl_ang1_cv", obl_ang1_cv_doc
    );
    PyModule_AddObjectRef(_special_ufuncs, "obl_ang1_cv", obl_ang1_cv);

    PyObject *obl_cv = SpecFun_NewUFunc(
        {static_cast<func_fff_f_t>(special::oblate_segv), static_cast<func_ddd_d_t>(special::oblate_segv)}, "obl_cv",
        obl_cv_doc
    );
    PyModule_AddObjectRef(_special_ufuncs, "obl_cv", obl_cv);

    PyObject *obl_rad1 = SpecFun_NewUFunc(
        {static_cast<func_ffff_fpfp_t>(special::oblate_radial1_nocv),
         static_cast<func_dddd_dpdp_t>(special::oblate_radial1_nocv)},
        2, "obl_rad1", obl_rad1_doc
    );
    PyModule_AddObjectRef(_special_ufuncs, "obl_rad1", obl_rad1);

    PyObject *obl_rad1_cv = SpecFun_NewUFunc(
        {static_cast<func_fffff_fpfp_t>(special::oblate_radial1),
         static_cast<func_ddddd_dpdp_t>(special::oblate_radial1)},
        2, "obl_rad1_cv", obl_rad1_cv_doc
    );
    PyModule_AddObjectRef(_special_ufuncs, "obl_rad1_cv", obl_rad1_cv);

    PyObject *obl_rad2 = SpecFun_NewUFunc(
        {static_cast<func_ffff_fpfp_t>(special::oblate_radial2_nocv),
         static_cast<func_dddd_dpdp_t>(special::oblate_radial2_nocv)},
        2, "obl_rad2", obl_rad2_doc
    );
    PyModule_AddObjectRef(_special_ufuncs, "obl_rad2", obl_rad2);

    PyObject *obl_rad2_cv = SpecFun_NewUFunc(
        {static_cast<func_fffff_fpfp_t>(special::oblate_radial2),
         static_cast<func_ddddd_dpdp_t>(special::oblate_radial2)},
        2, "obl_rad2_cv", obl_rad2_cv_doc
    );
    PyModule_AddObjectRef(_special_ufuncs, "obl_rad2_cv", obl_rad2_cv);

    PyObject *pbdv = SpecFun_NewUFunc(
        {static_cast<func_ff_fpfp_t>(special::pbdv), static_cast<func_dd_dpdp_t>(special::pbdv)}, 2, "pbdv", pbdv_doc
    );
    PyModule_AddObjectRef(_special_ufuncs, "pbdv", pbdv);

    PyObject *pbvv = SpecFun_NewUFunc(
        {static_cast<func_ff_fpfp_t>(special::pbvv), static_cast<func_dd_dpdp_t>(special::pbvv)}, 2, "pbvv", pbvv_doc
    );
    PyModule_AddObjectRef(_special_ufuncs, "pbvv", pbvv);

    PyObject *pbwa = SpecFun_NewUFunc(
        {static_cast<func_ff_fpfp_t>(special::pbwa), static_cast<func_dd_dpdp_t>(special::pbwa)}, 2, "pbwa", pbwa_doc
    );
    PyModule_AddObjectRef(_special_ufuncs, "pbwa", pbwa);

    PyObject *pro_ang1 = SpecFun_NewUFunc(
        {static_cast<func_ffff_fpfp_t>(special::prolate_aswfa_nocv),
         static_cast<func_dddd_dpdp_t>(special::prolate_aswfa_nocv)},
        2, "pro_ang1", pro_ang1_doc
    );
    PyModule_AddObjectRef(_special_ufuncs, "pro_ang1", pro_ang1);

    PyObject *pro_ang1_cv = SpecFun_NewUFunc(
        {static_cast<func_fffff_fpfp_t>(special::prolate_aswfa), static_cast<func_ddddd_dpdp_t>(special::prolate_aswfa)
        },
        2, "pro_ang1_cv", pro_ang1_cv_doc
    );
    PyModule_AddObjectRef(_special_ufuncs, "pro_ang1_cv", pro_ang1_cv);

    PyObject *pro_cv = SpecFun_NewUFunc(
        {static_cast<func_fff_f_t>(special::prolate_segv), static_cast<func_ddd_d_t>(special::prolate_segv)}, "obl_cv",
        pro_cv_doc
    );
    PyModule_AddObjectRef(_special_ufuncs, "pro_cv", pro_cv);

    PyObject *pro_rad1 = SpecFun_NewUFunc(
        {static_cast<func_ffff_fpfp_t>(special::prolate_radial1_nocv),
         static_cast<func_dddd_dpdp_t>(special::prolate_radial1_nocv)},
        2, "pro_rad1", pro_rad1_doc
    );
    PyModule_AddObjectRef(_special_ufuncs, "pro_rad1", pro_rad1);

    PyObject *pro_rad1_cv = SpecFun_NewUFunc(
        {static_cast<func_fffff_fpfp_t>(special::prolate_radial1),
         static_cast<func_ddddd_dpdp_t>(special::prolate_radial1)},
        2, "pro_rad1_cv", pro_rad1_cv_doc
    );
    PyModule_AddObjectRef(_special_ufuncs, "pro_rad1_cv", pro_rad1_cv);

    PyObject *pro_rad2 = SpecFun_NewUFunc(
        {static_cast<func_ffff_fpfp_t>(special::prolate_radial2_nocv),
         static_cast<func_dddd_dpdp_t>(special::prolate_radial2_nocv)},
        2, "pro_rad2", pro_rad2_doc
    );
    PyModule_AddObjectRef(_special_ufuncs, "pro_rad2", pro_rad2);

    PyObject *pro_rad2_cv = SpecFun_NewUFunc(
        {static_cast<func_fffff_fpfp_t>(special::prolate_radial2),
         static_cast<func_ddddd_dpdp_t>(special::prolate_radial2)},
        2, "pro_rad2_cv", pro_rad2_cv_doc
    );
    PyModule_AddObjectRef(_special_ufuncs, "pro_rad2_cv", pro_rad2_cv);

    PyObject *psi = SpecFun_NewUFunc(
        {static_cast<func_d_d_t>(special::digamma), static_cast<func_D_D_t>(special::digamma),
         static_cast<func_f_f_t>(special::digamma), static_cast<func_F_F_t>(special::digamma)},
        "psi", psi_doc
    );
    PyModule_AddObjectRef(_special_ufuncs, "psi", psi);

    PyObject *rgamma = SpecFun_NewUFunc(
        {static_cast<func_d_d_t>(special::rgamma), static_cast<func_D_D_t>(special::rgamma),
         static_cast<func_f_f_t>(special::rgamma), static_cast<func_F_F_t>(special::rgamma)},
        "rgamma", rgamma_doc
    );
    PyModule_AddObjectRef(_special_ufuncs, "rgamma", rgamma);

    PyObject *sph_harm = SpecFun_NewUFunc(
        {static_cast<func_lldd_D_t>(::sph_harm), static_cast<func_dddd_D_t>(::sph_harm),
         static_cast<func_llff_F_t>(::sph_harm), static_cast<func_ffff_F_t>(::sph_harm)},
        "sph_harm", sph_harm_doc
    );
    PyModule_AddObjectRef(_special_ufuncs, "sph_harm", sph_harm);

    PyObject *wright_bessel = SpecFun_NewUFunc(
        {static_cast<func_ddd_d_t>(special::wright_bessel), static_cast<func_fff_f_t>(special::wright_bessel)},
        "wright_bessel", wright_bessel_doc
    );
    PyModule_AddObjectRef(_special_ufuncs, "wright_bessel", wright_bessel);

    PyObject *yv = SpecFun_NewUFunc(
        {static_cast<func_ff_f_t>(special::cbesy_wrap_real), static_cast<func_dd_d_t>(special::cbesy_wrap_real),
         static_cast<func_fF_F_t>(special::cbesy_wrap), static_cast<func_dD_D_t>(special::cbesy_wrap)},
        "yv", yv_doc
    );
    PyModule_AddObjectRef(_special_ufuncs, "yv", yv);

    PyObject *yve = SpecFun_NewUFunc(
        {static_cast<func_ff_f_t>(special::cbesy_wrap_e_real), static_cast<func_dd_d_t>(special::cbesy_wrap_e_real),
         static_cast<func_fF_F_t>(special::cbesy_wrap_e), static_cast<func_dD_D_t>(special::cbesy_wrap_e)},
        "yve", yve_doc
    );
    PyModule_AddObjectRef(_special_ufuncs, "yve", yve);

    return _special_ufuncs;
}<|MERGE_RESOLUTION|>--- conflicted
+++ resolved
@@ -409,18 +409,10 @@
     );
     PyModule_AddObjectRef(_special_ufuncs, "itstruve0", itstruve0);
 
-<<<<<<< HEAD
     PyObject *iv =
         SpecFun_NewUFunc({static_cast<func_ff_f_t>(special::cbesi_wrap_real), static_cast<func_dd_d_t>(special::cephes::iv),
                           static_cast<func_fF_F_t>(special::cbesi_wrap), static_cast<func_dD_D_t>(special::cbesi_wrap)},
                          "iv", iv_doc);
-=======
-    PyObject *iv = SpecFun_NewUFunc(
-        {static_cast<func_ff_f_t>(special::cbesi_wrap_real), static_cast<func_dd_d_t>(cephes_iv),
-         static_cast<func_fF_F_t>(special::cbesi_wrap), static_cast<func_dD_D_t>(special::cbesi_wrap)},
-        "iv", iv_doc
-    );
->>>>>>> 23eb8382
     PyModule_AddObjectRef(_special_ufuncs, "iv", iv);
 
     PyObject *ive = SpecFun_NewUFunc(
