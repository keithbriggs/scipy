--- conflicted
+++ resolved
@@ -150,13 +150,9 @@
 François Magimel for documentation improvements.
 Josh Levy-Kramer for the log survival function of the hypergeometric distribution
 Will Monroe for bug fixes.
-<<<<<<< HEAD
 Bernardo Sulzbach for bug fixes.
-
-=======
 Alexander Grigorevskiy for adding extra LAPACK least-square solvers and 
     modifying linalg.lstsq function accordingly.
->>>>>>> 53f4a4d2
 
 Institutions
 ------------
